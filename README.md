# awesome-quant
[![Awesome](https://awesome.re/badge.svg)](https://awesome.re)

A curated list of insanely awesome libraries, packages and resources for Quants (Quantitative Finance)

## Languages

- [Python](#python)
- [R](#r)
- [Matlab](#matlab)
- [Julia](#julia)
- [Java](#java)
- [JavaScript](#javascript)
- [Haskell](#haskell)
- [Scala](#scala)
- [Ruby](#ruby)
- [Elixir/Erlang](#elixirerlang)
- [Golang](#golang)
- [CSharp](#csharp)
- [Frameworks](#frameworks) - frameworks that support different languages
- [Reproducing Works](#reproducing-works) - repositories that reproduce books and papers results or implement examples

## Python

### Numerical Libraries & Data Structures

- [numpy](https://www.numpy.org) - NumPy is the fundamental package for scientific computing with Python.
- [scipy](https://www.scipy.org) - SciPy (pronounced “Sigh Pie”) is a Python-based ecosystem of open-source software for mathematics, science, and engineering.
- [pandas](https://pandas.pydata.org) - pandas is an open source, BSD-licensed library providing high-performance, easy-to-use data structures and data analysis tools for the Python programming language.
- [quantdsl](https://github.com/johnbywater/quantdsl) - Domain specific language for quantitative analytics in finance and trading.
- [statistics](https://docs.python.org/3/library/statistics.html) - Builtin Python library for all basic statistical calculations.
- [sympy](https://www.sympy.org/) - SymPy is a Python library for symbolic mathematics.
- [pymc3](https://docs.pymc.io/) - Probabilistic Programming in Python: Bayesian Modeling and Probabilistic Machine Learning with Theano.

### Financial Instruments and Pricing

- [PyQL](https://github.com/enthought/pyql) - QuantLib's Python port.
- [pyfin](https://github.com/opendoor-labs/pyfin) - Basic options pricing in Python. [ARCHIVED]
- [vollib](https://github.com/vollib/vollib) - vollib is a python library for calculating option prices, implied volatility and greeks.
- [QuantPy](https://github.com/jsmidt/QuantPy) - A framework for quantitative finance In python.
- [Finance-Python](https://github.com/alpha-miner/Finance-Python) - Python tools for Finance.
- [ffn](https://github.com/pmorissette/ffn) - A financial function library for Python.
- [pynance](https://pynance.net) - PyNance is open-source software for retrieving, analysing and visualizing data from stock and derivatives markets.
- [tia](https://github.com/bpsmith/tia) - Toolkit for integration and analysis.
- [hasura/base-python-dash](https://platform.hasura.io/hub/projects/hasura/base-python-dash) - Hasura quickstart to deploy Dash framework. Written on top of Flask, Plotly.js, and React.js, Dash is ideal for building data visualization apps with highly custom user interfaces in pure Python.
- [hasura/base-python-bokeh](https://platform.hasura.io/hub/projects/hasura/base-python-bokeh) - Hasura quickstart to visualize data with bokeh library.
- [pysabr](https://github.com/ynouri/pysabr) - SABR model Python implementation.
- [FinancePy](https://github.com/domokane/FinancePy) - A Python Finance Library that focuses on the pricing and risk-management of Financial Derivatives, including fixed-income, equity, FX and credit derivatives.
- [FinancePy-Examples](https://github.com/domokane/FinancePy-Examples) - Examples of how to use FinancePy
- [gs-quant](https://github.com/goldmansachs/gs-quant) - Python toolkit for quantitative finance

### Indicators
- [pandas_talib](https://github.com/femtotrader/pandas_talib) - A Python Pandas implementation of technical analysis indicators.
- [finta](https://github.com/peerchemist/finta) - Common financial technical analysis indicators implemented in Pandas.
- [Tulipy](https://github.com/cirla/tulipy) - Financial Technical Analysis Indicator Library (Python bindings for [tulipindicators]( https://github.com/TulipCharts/tulipindicators))

### Trading & Backtesting

- [TA-Lib](https://ta-lib.org) - perform technical analysis of financial market data.
- [trade](https://github.com/rochars/trade) - trade is a Python framework for the development of financial applications.
- [zipline](https://www.zipline.io) - Pythonic algorithmic trading library.
- [QuantSoftware Toolkit](https://github.com/QuantSoftware/QuantSoftwareToolkit) - Python-based open source software framework designed to support portfolio construction and management.
- [quantitative](https://github.com/jeffrey-liang/quantitative) - Quantitative finance, and backtesting library.
- [analyzer](https://github.com/llazzaro/analyzer) - Python framework for real-time financial and backtesting trading strategies.
- [bt](https://github.com/pmorissette/bt) - Flexible Backtesting for Python.
- [backtrader](https://github.com/backtrader/backtrader) - Python Backtesting library for trading strategies.
- [pythalesians](https://github.com/thalesians/pythalesians) - Python library to backtest trading strategies, plot charts, seamlessly download market data, analyse market patterns etc.
- [pybacktest](https://github.com/ematvey/pybacktest) - Vectorized backtesting framework in Python / pandas, designed to make your backtesting easier.
- [pyalgotrade](https://github.com/gbeced/pyalgotrade) - Python Algorithmic Trading Library.
- [tradingWithPython](https://pypi.org/project/tradingWithPython/) - A collection of functions and classes for Quantitative trading.
- [Pandas TA](https://github.com/twopirllc/pandas-ta) - Pandas TA is an easy to use Python 3 Pandas Extension with 115+ Indicators. Easily build Custom Strategies.
- [ta](https://github.com/bukosabino/ta) - Technical Analysis Library using Pandas (Python)
- [algobroker](https://github.com/joequant/algobroker) - This is an execution engine for algo trading.
- [pysentosa](https://pypi.org/project/pysentosa/) - Python API for sentosa trading system.
- [finmarketpy](https://github.com/cuemacro/finmarketpy) - Python library for backtesting trading strategies and analyzing financial markets.
- [binary-martingale](https://github.com/metaperl/binary-martingale) - Computer program to automatically trade binary options martingale style.
- [fooltrader](https://github.com/foolcage/fooltrader) - the project using big-data technology to provide an uniform way to analyze the whole market.
- [zvt](https://github.com/zvtvz/zvt) - the project using sql,pandas to provide an uniform and extendable way to record data,computing factors,select securites, backtesting,realtime trading and it could show all of them in clearly charts in realtime.
- [pylivetrader](https://github.com/alpacahq/pylivetrader) - zipline-compatible live trading library.
- [pipeline-live](https://github.com/alpacahq/pipeline-live) - zipline's pipeline capability with IEX for live trading.
- [zipline-extensions](https://github.com/quantrocket-llc/zipline-extensions) - Zipline extensions and adapters for QuantRocket.
- [moonshot](https://github.com/quantrocket-llc/moonshot) - Vectorized backtester and trading engine for QuantRocket based on Pandas.
- [PyPortfolioOpt](https://github.com/robertmartin8/PyPortfolioOpt) - Financial portfolio optimisation in python, including classical efficient frontier and advanced methods.
- [riskparity.py](https://github.com/dppalomar/riskparity.py) - fast and scalable design of risk parity portfolios with TensorFlow 2.0
- [mlfinlab](https://github.com/hudson-and-thames/mlfinlab) - Implementations regarding "Advances in Financial Machine Learning" by Marcos Lopez de Prado. (Feature Engineering, Financial Data Structures, Meta-Labeling)
<<<<<<< HEAD
- [Qlib](https://github.com/microsoft/qlib) -  An AI-oriented Quantitative Investment Platform by Microsoft. Full ML pipeline of data processing, model training, back-testing; and covers the entire chain of quantitative investment: alpha seeking, risk modeling, portfolio optimization, and order execution.
=======
- [pyqstrat](https://github.com/abbass2/pyqstrat) - A fast, extensible, transparent python library for backtesting quantitative strategies.
- [NowTrade](https://github.com/edouardpoitras/NowTrade) - Python library for backtesting technical/mechanical strategies in the stock and currency markets.
- [pinkfish](https://github.com/fja05680/pinkfish) - A backtester and spreadsheet library for security analysis.
- [aat](https://github.com/timkpaine/aat) - Async Algorithmic Trading Engine
- [Backtesting.py](https://kernc.github.io/backtesting.py/) - Backtest trading strategies in Python
- [catalyst](https://github.com/enigmampc/catalyst) - An Algorithmic Trading Library for Crypto-Assets in Python
- [quantstats](https://github.com/ranaroussi/quantstats) - Portfolio analytics for quants, written in Python
- [qtpylib](https://github.com/ranaroussi/qtpylib) - QTPyLib, Pythonic Algorithmic Trading <http://qtpylib.io> 
- [Quantdom](https://github.com/constverum/Quantdom) - Python-based framework for backtesting trading strategies & analyzing financial markets [GUI :neckbeard:]
- [freqtrade](https://github.com/freqtrade/freqtrade) - Free, open source crypto trading bot
- [algorithmic-trading-with-python](https://github.com/chrisconlan/algorithmic-trading-with-python) - Free `pandas` and `scikit-learn` resources for trading simulation, backtesting, and machine learning on financial data.
- [DeepDow](https://github.com/jankrepl/deepdow) - Portfolio optimization with deep learning
>>>>>>> 861905e2

### Risk Analysis

- [pyfolio](https://github.com/quantopian/pyfolio) - Portfolio and risk analytics in Python.
- [empyrical](https://github.com/quantopian/empyrical) - Common financial risk and performance metrics.
- [fecon235](https://github.com/rsvp/fecon235) - Computational tools for financial economics include: Gaussian Mixture model of leptokurtotic risk, adaptive Boltzmann portfolios.
- [finance](https://pypi.org/project/finance/) - Financial Risk Calculations. Optimized for ease of use through class construction and operator overload.
- [qfrm](https://pypi.org/project/qfrm/) - Quantitative Financial Risk Management: awesome OOP tools for measuring, managing and visualizing risk of financial instruments and portfolios.
- [visualize-wealth](https://github.com/benjaminmgross/visualize-wealth) - Portfolio construction and quantitative analysis.
- [VisualPortfolio](https://github.com/wegamekinglc/VisualPortfolio) - This tool is used to visualize the perfomance of a portfolio.

### Factor Analysis

- [alphalens](https://github.com/quantopian/alphalens) - Performance analysis of predictive alpha factors.
- [Spectre](https://github.com/Heerozh/spectre) - GPU-accelerated Factors analysis library and Backtester

### Time Series

- [ARCH](https://github.com/bashtage/arch) - ARCH models in Python.
- [statsmodels](http://statsmodels.sourceforge.net) - Python module that allows users to explore data, estimate statistical models, and perform statistical tests.
- [dynts](https://github.com/quantmind/dynts) - Python package for timeseries analysis and manipulation.
- [PyFlux](https://github.com/RJT1990/pyflux) - Python library for timeseries modelling and inference (frequentist and Bayesian) on models.
- [tsfresh](https://github.com/blue-yonder/tsfresh) - Automatic extraction of relevant features from time series.
- [hasura/quandl-metabase](https://platform.hasura.io/hub/projects/anirudhm/quandl-metabase-time-series) - Hasura quickstart to visualize Quandl's timeseries datasets with Metabase.

### Calendars

- [trading_calendars](https://github.com/quantopian/trading_calendars) - Stock Exchange Trading Calendars.
- [bizdays](https://github.com/wilsonfreitas/python-bizdays) - Business days calculations and utilities.
- [pandas_market_calendars](https://github.com/rsheftel/pandas_market_calendars) - Exchange calendars to use with pandas for trading applications.

### Data Sources

- [findatapy](https://github.com/cuemacro/findatapy) - Python library to download market data via Bloomberg, Quandl, Yahoo etc.
- [googlefinance](https://github.com/hongtaocai/googlefinance) - Python module to get real-time stock data from Google Finance API.
- [yahoo-finance](https://github.com/lukaszbanasiak/yahoo-finance) - Python module to get stock data from Yahoo! Finance.
- [pandas-datareader](https://github.com/pydata/pandas-datareader) - Python module to get data from various sources (Google Finance, Yahoo Finance, FRED, OECD, Fama/French, World Bank, Eurostat...) into Pandas datastructures such as DataFrame, Panel with a caching mechanism.
- [pandas-finance](https://github.com/davidastephens/pandas-finance) - High level API for access to and analysis of financial data.
- [pyhoofinance](https://github.com/innes213/pyhoofinance) - Rapidly queries Yahoo Finance for multiple tickers and returns typed data for analysis.
- [yfinanceapi](https://github.com/Karthik005/yfinanceapi) - Finance API for Python.
- [yql-finance](https://github.com/slawek87/yql-finance) - yql-finance is simple and fast. API returns stock closing prices for current period of time and current stock ticker (i.e. APPL, GOOGL).
- [ystockquote](https://github.com/cgoldberg/ystockquote) - Retrieve stock quote data from Yahoo Finance.
- [wallstreet](https://github.com/mcdallas/wallstreet) - Real time stock and option data.
- [stock_extractor](https://github.com/ZachLiuGIS/stock_extractor) - General Purpose Stock Extractors from Online Resources.
- [Stockex](https://github.com/cttn/Stockex) - Python wrapper for Yahoo! Finance API.
- [finsymbols](https://github.com/skillachie/finsymbols) - Obtains stock symbols and relating information for SP500, AMEX, NYSE, and NASDAQ.
- [FRB](https://github.com/avelkoski/FRB) - Python Client for FRED® API.
- [inquisitor](https://github.com/econdb/inquisitor) - Python Interface to Econdb.com API.
- [yfi](https://github.com/nickelkr/yfi) - Yahoo! YQL library.
- [chinesestockapi](https://pypi.org/project/chinesestockapi/) - Python API to get Chinese stock price.
- [exchange](https://github.com/akarat/exchange) - Get current exchange rate.
- [ticks](https://github.com/jamescnowell/ticks) - Simple command line tool to get stock ticker data.
- [pybbg](https://github.com/bpsmith/pybbg) - Python interface to Bloomberg COM APIs.
- [ccy](https://github.com/lsbardel/ccy) - Python module for currencies.
- [tushare](https://pypi.org/project/tushare/) - A utility for crawling historical and Real-time Quotes data of China stocks.
- [jsm](https://pypi.org/project/jsm/) - Get the japanese stock market data.
- [cn_stock_src](https://github.com/jealous/cn_stock_src) - Utility for retrieving basic China stock data from different sources.
- [coinmarketcap](https://github.com/barnumbirr/coinmarketcap) - Python API for coinmarketcap.
- [after-hours](https://github.com/datawrestler/after-hours) - Obtain pre market and after hours stock prices for a given symbol.
- [bronto-python](https://pypi.org/project/bronto-python/) - Bronto API Integration for Python.
- [pytdx](https://github.com/rainx/pytdx) - Python Interface for retrieving chinese stock realtime quote data from TongDaXin Nodes.
- [pdblp](https://github.com/matthewgilbert/pdblp) - A simple interface to integrate pandas and the Bloomberg Open API.
- [tiingo](https://github.com/hydrosquall/tiingo-python) - Python interface for daily composite prices/OHLC/Volume + Real-time News Feeds, powered by the Tiingo Data Platform.
- [iexfinance](https://github.com/addisonlynch/iexfinance) - Python Interface for retrieving real-time and historical prices and equities data from The Investor's Exchange.
- [pyEX](https://github.com/timkpaine/pyEX) - Python interface to IEX with emphasis on pandas, support for streaming data, premium data, points data (economic, rates, commodities), and technical indicators.
- [alpaca-trade-api](https://github.com/alpacahq/alpaca-trade-api-python) - Python interface for retrieving real-time and historical prices from Alpaca API as well as trade execution.
- [metatrader5](https://pypi.org/project/MetaTrader5/) - API Connector to MetaTrader 5 Terminal
- [akshare](https://github.com/jindaxiang/akshare) - AkShare is an elegant and simple financial data interface library for Python, built for human beings! <https://akshare.readthedocs.io>
- [yahooquery](https://github.com/dpguthrie/yahooquery) - Python interface for retrieving data through unofficial Yahoo Finance API.
- [investpy](https://github.com/alvarobartt/investpy) - Financial Data Extraction from Investing.com with Python! <https://investpy.readthedocs.io/>
- [yliveticker](https://github.com/yahoofinancelive/yliveticker) - Live stream of market data from Yahoo Finance websocket.
- [bbgbridge](https://github.com/ran404/bbgbridge) - Easy to use Bloomberg Desktop API wrapper for Python.

### Excel Integration

- [xlwings](https://www.xlwings.org/) - Make Excel fly with Python.
- [openpyxl](https://openpyxl.readthedocs.io/en/latest/) - Read/Write Excel 2007 xlsx/xlsm files.
- [xlrd](https://github.com/python-excel/xlrd) - Library for developers to extract data from Microsoft Excel spreadsheet files.
- [xlsxwriter](https://xlsxwriter.readthedocs.io/) - Write files in the Excel 2007+ XLSX file format.
- [xlwt](https://github.com/python-excel/xlwt) - Library to create spreadsheet files compatible with MS Excel 97/2000/XP/2003 XLS files, on any platform.
- [DataNitro](https://datanitro.com/) - DataNitro also offers full-featured Python-Excel integration, including UDFs. Trial downloads are available, but users must purchase a license.
- [xlloop](http://xlloop.sourceforge.net) - XLLoop is an open source framework for implementing Excel user-defined functions (UDFs) on a centralised server (a function server).
- [expy](http://www.bnikolic.co.uk/expy/expy.html) - The ExPy add-in allows easy use of Python directly from within an Microsoft Excel spreadsheet, both to execute arbitrary code and to define new Excel functions.
- [pyxll](https://www.pyxll.com) - PyXLL is an Excel add-in that enables you to extend Excel using nothing but Python code.

### Visualization

- [D-Tale](https://github.com/man-group/dtale) - Visualizer for pandas dataframes and xarray datasets.
- [mplfinance](https://github.com/matplotlib/mplfinance) - matplotlib utilities for the visualization, and visual analysis, of financial data.

## R

### Numerical Libraries & Data Structures

- [xts](https://cran.r-project.org/web/packages/xts/index.html) - eXtensible Time Series: Provide for uniform handling of R's different time-based data classes by extending zoo, maximizing native format information preservation and allowing for user level customization and extension, while simplifying cross-class interoperability.
- [data.table](https://cran.r-project.org/web/packages/data.table/index.html) - Extension of data.frame: Fast aggregation of large data (e.g. 100GB in RAM), fast ordered joins, fast add/modify/delete of columns by group using no copies at all, list columns and a fast file reader (fread). Offers a natural and flexible syntax, for faster development.
- [sparseEigen](https://github.com/dppalomar/sparseEigen) - Sparse pricipal component analysis.
- [TSdbi](http://tsdbi.r-forge.r-project.org/) - Provides a common interface to time series databases.
- [tseries](https://cran.r-project.org/web/packages/tseries/index.html) - Time Series Analysis and Computational Finance.
- [zoo](https://cran.r-project.org/web/packages/zoo/index.html) - S3 Infrastructure for Regular and Irregular Time Series (Z's Ordered Observations).
- [tis](https://cran.r-project.org/web/packages/tis/index.html) - Functions and S3 classes for time indexes and time indexed series, which are compatible with FAME frequencies.
- [tfplot](https://cran.r-project.org/web/packages/tfplot/index.html) - Utilities for simple manipulation and quick plotting of time series data.
- [tframe](https://cran.r-project.org/web/packages/tframe/index.html) - A kernel of functions for programming time series methods in a way that is relatively independently of the representation of time.

### Data Sources

- [IBrokers](https://cran.r-project.org/web/packages/IBrokers/index.html) - Provides native R access to Interactive Brokers Trader Workstation API.
- [Rblpapi](https://cran.r-project.org/web/packages/Rblpapi/index.html) - An R Interface to 'Bloomberg' is provided via the 'Blp API'.
- [Quandl](https://www.quandl.com/tools/r) - Get Financial Data Directly Into R.
- [Rbitcoin](https://cran.r-project.org/web/packages/Rbitcoin/index.html) - Unified markets API interface (bitstamp, kraken, btce, bitmarket).
- [GetTDData](https://cran.r-project.org/web/packages/GetTDData/index.html) - Downloads and aggregates data for Brazilian government issued bonds directly from the website of Tesouro Direto.
- [GetHFData](https://cran.r-project.org/web/packages/GetHFData/index.html) - Downloads and aggregates high frequency trading data for Brazilian instruments directly from Bovespa ftp site.

### Financial Instruments and Pricing

- [RQuantLib](http://dirk.eddelbuettel.com/code/rquantlib.html) - RQuantLib connects GNU R with QuantLib.
- [quantmod](https://cran.r-project.org/web/packages/quantmod/index.html) - Quantitative Financial Modelling Framework.
- [Rmetrics](https://www.rmetrics.org) - The premier open source software solution for teaching and training quantitative finance.
	- [fAsianOptions](https://cran.r-project.org/web/packages/fAsianOptions/index.html) - EBM and Asian Option Valuation.
	- [fAssets](https://cran.r-project.org/web/packages/fAssets/index.html) - Analysing and Modelling Financial Assets.
	- [fBasics](https://cran.r-project.org/web/packages/fBasics/index.html) - Markets and Basic Statistics.
	- [fBonds](https://cran.r-project.org/web/packages/fBonds/index.html) - Bonds and Interest Rate Models.
	- [fExoticOptions](https://cran.r-project.org/web/packages/fExoticOptions/index.html) - Exotic Option Valuation.
	- [fOptions](https://cran.r-project.org/web/packages/fOptions/index.html) - Pricing and Evaluating Basic Options.
	- [fPortfolio](https://cran.r-project.org/web/packages/fPortfolio/index.html) - Portfolio Selection and Optimization.
- [portfolio](https://cran.r-project.org/web/packages/portfolio/index.html) - Analysing equity portfolios.
- [portfolioSim](https://cran.r-project.org/web/packages/portfolioSim/index.html) - Framework for simulating equity portfolio strategies.
- [sparseIndexTracking](https://github.com/dppalomar/sparseIndexTracking) - Portfolio design to track an index.
- [covFactorModel](https://github.com/dppalomar/covFactorModel) - Covariance matrix estimation via factor models.
- [riskParityPortfolio](https://github.com/dppalomar/riskParityPortfolio) - Blazingly fast design of risk parity portfolios.
- [sde](https://cran.r-project.org/web/packages/sde/index.html) - Simulation and Inference for Stochastic Differential Equations.
- [YieldCurve](https://cran.r-project.org/web/packages/YieldCurve/index.html) - Modelling and estimation of the yield curve.
- [SmithWilsonYieldCurve](https://cran.r-project.org/web/packages/SmithWilsonYieldCurve/index.html) - Constructs a yield curve by the Smith-Wilson method from a table of LIBOR and SWAP rates.
- [ycinterextra](https://cran.r-project.org/web/packages/ycinterextra/index.html) - Yield curve or zero-coupon prices interpolation and extrapolation.
- [AmericanCallOpt](https://cran.r-project.org/web/packages/AmericanCallOpt/index.html) - This package includes pricing function for selected American call options with underlying assets that generate payouts.
- [VarSwapPrice](https://cran.r-project.org/web/packages/VarSwapPrice/index.html) - Pricing a variance swap on an equity index.
- [RND](https://cran.r-project.org/web/packages/RND/index.html) - Risk Neutral Density Extraction Package.
- [LSMonteCarlo](https://cran.r-project.org/web/packages/LSMonteCarlo/index.html) - American options pricing with Least Squares Monte Carlo method.
- [OptHedging](https://cran.r-project.org/web/packages/OptHedging/index.html) - Estimation of value and hedging strategy of call and put options.
- [tvm](https://cran.r-project.org/web/packages/tvm/index.html) - Time Value of Money Functions.
- [OptionPricing](https://cran.r-project.org/web/packages/OptionPricing/index.html) - Option Pricing with Efficient Simulation Algorithms.
- [credule](https://cran.r-project.org/web/packages/credule/index.html) - Credit Default Swap Functions.
- [derivmkts](https://cran.r-project.org/web/packages/derivmkts/index.html) - Functions and R Code to Accompany Derivatives Markets.
- [FinCal](https://github.com/felixfan/FinCal) - Package for time value of money calculation, time series analysis and computational finance.
- [r-quant](https://github.com/artyyouth/r-quant) - R code for quantitative analysis in finance.
- [options.studies](https://github.com/taylorizing/options.studies) - options trading studies functions for use with options.data package and shiny.

### Trading

- [TA-Lib](https://ta-lib.org) - perform technical analysis of financial market data.
- [backtest](https://cran.r-project.org/web/packages/backtest/index.html) - Exploring Portfolio-Based Conjectures About Financial Instruments.
- [pa](https://cran.r-project.org/web/packages/pa/index.html) - Performance Attribution for Equity Portfolios.
- [TTR](https://cran.r-project.org/web/packages/TTR/index.html) - Technical Trading Rules.
- [QuantTools](https://quanttools.bitbucket.io/_site/index.html) - Enhanced Quantitative Trading Modelling.

### Risk Analysis

- [PerformanceAnalytics](https://cran.r-project.org/web/packages/PerformanceAnalytics/index.html) - Econometric tools for performance and risk analysis.

### Time Series

- [tseries](https://cran.r-project.org/web/packages/tseries/index.html) - Time Series Analysis and Computational Finance.
- [zoo](https://cran.r-project.org/web/packages/zoo/index.html) - S3 Infrastructure for Regular and Irregular Time Series (Z's Ordered Observations).
- [xts](https://cran.r-project.org/web/packages/xts/index.html) - eXtensible Time Series.
- [fGarch](https://cran.r-project.org/web/packages/fGarch/index.html) - Rmetrics - Autoregressive Conditional Heteroskedastic Modelling.
- [timeSeries](https://cran.r-project.org/web/packages/timeSeries/index.html) - Rmetrics - Financial Time Series Objects.
- [rugarch](https://cran.r-project.org/web/packages/rugarch/index.html) - Univariate GARCH Models.
- [rmgarch](https://cran.r-project.org/web/packages/rmgarch/index.html) - Multivariate GARCH Models.
- [tidypredict](https://github.com/edgararuiz/tidypredict) - Run predictions inside the database <https://tidypredict.netlify.com/>.
- [tidyquant](https://github.com/business-science/tidyquant) - Bringing financial analysis to the tidyverse.
- [timetk](https://github.com/business-science/timetk) - A toolkit for working with time series in R.
- [tibbletime](https://github.com/business-science/tibbletime) - Built on top of the tidyverse, tibbletime is an extension that allows for the creation of time aware tibbles through the setting of a time index.

### Calendars

- [timeDate](https://cran.r-project.org/web/packages/timeDate/index.html) - Chronological and Calendar Objects
- [bizdays](https://cran.r-project.org/web/packages/bizdays/index.html) - Business days calculations and utilities

## Matlab

### FrameWorks

- [QUANTAXIS](https://github.com/yutiansut/quantaxis) - Integrated Quantitative Toolbox with Matlab.


## Julia

- [QuantLib.jl](https://github.com/pazzo83/QuantLib.jl) - Quantlib implementation in pure Julia.
- [FinancialMarkets.jl](https://github.com/imanuelcostigan/FinancialMarkets.jl) - Describe and model financial markets objects using Julia.
- [Ito.jl](https://github.com/aviks/Ito.jl) - A Julia package for quantitative finance.
- [TALib.jl](https://github.com/femtotrader/TALib.jl) - A Julia wrapper for TA-Lib.
- [Miletus.jl](https://juliacomputing.com/docs/miletus/index.html) - A financial contract definition, modeling language, and valuation framework.
- [Temporal.jl](https://github.com/dysonance/Temporal.jl) - Flexible and efficient time series class & methods.
- [Indicators.jl](https://github.com/dysonance/Indicators.jl) - Financial market technical analysis & indicators on top of Temporal.
- [Strategems.jl](https://github.com/dysonance/Strategems.jl) - Quantitative systematic trading strategy development and backtesting.
- [TimeSeries.jl](https://github.com/JuliaStats/TimeSeries.jl) - Time series toolkit for Julia.
- [MarketTechnicals.jl](https://github.com/JuliaQuant/MarketTechnicals.jl) - Technical analysis of financial time series on top of TimeSeries.
- [MarketData.jl](https://github.com/JuliaQuant/MarketData.jl) - Time series market data.
- [TimeFrames.jl](https://github.com/femtotrader/TimeFrames.jl) - A Julia library that defines TimeFrame (essentially for resampling TimeSeries).


## Java

- [Strata](http://strata.opengamma.io/) - Modern open-source analytics and market risk library designed and written in Java.
- [JQuantLib](http://www.jquantlib.org) - JQuantLib is a free, open-source, comprehensive framework for quantitative finance, written in 100% Java.
- [finmath.net](http://finmath.net) - Java library with algorithms and methodologies related to mathematical finance.
- [quantcomponents](https://github.com/lsgro/quantcomponents) - Free Java components for Quantitative Finance and Algorithmic Trading.
- [DRIP](https://lakshmidrip.github.io/DRIP) - Fixed Income, Asset Allocation, Transaction Cost Analysis, XVA Metrics Libraries.

## JavaScript

### Data Visualization
- [QUANTAXIS_Webkit](https://github.com/yutiansut/QUANTAXIS_Webkit) an awesome visualization center based on quantaxis.

## Haskell

- [quantfin](https://github.com/boundedvariation/quantfin) - quant finance in pure haskell.
- [hqfl](https://github.com/co-category/hqfl) - Haskell Quantitative Finance Library.

## Scala

- [QuantScale](https://github.com/choucrifahed/quantscale) - Scala Quantitative Finance Library.
- [Scala Quant](https://github.com/frankcash/Scala-Quant) Scala library for working with stock data from IFTTT recipes or Google Finance.

## Ruby

- [Jiji](https://github.com/unageanu/jiji2) - Open Source Forex algorithmic trading framework using OANDA REST API.
-
## Elixir/Erlang

- [Tai](https://github.com/fremantle-capital/tai) - Open Source composable, real time, market data and trade execution toolkit.
- [Workbench](https://github.com/fremantle-industries/workbench) - From Idea to Execution - Manage your trading operation across a globally distributed cluster

## Golang

- [Kelp](https://github.com/stellar/kelp) - Kelp is an open-source Golang algorithmic cryptocurrency trading bot that runs on centralized exchanges and Stellar DEX (command-line usage and desktop GUI).

## Frameworks

- [QuantLib](https://www.quantlib.org) - The QuantLib project is aimed at providing a comprehensive software framework for quantitative finance.
	- [JQuantLib](http://www.jquantlib.org) - Java port.
	- [RQuantLib](http://dirk.eddelbuettel.com/code/rquantlib.html) - R port.
	- [QuantLibAddin](https://www.quantlib.org/quantlibaddin/) - Excel support.
	- [QuantLibXL](https://www.quantlib.org/quantlibxl/) - Excel support.
	- [QLNet](https://github.com/amaggiulli/qlnet) - .Net port.
	- [PyQL](https://github.com/enthought/pyql) - Python port.
	- [QuantLib.jl](https://github.com/pazzo83/QuantLib.jl) - Julia port.
- [TA-Lib](https://ta-lib.org) - perform technical analysis of financial market data.

## CSharp

- [QuantConnect](https://github.com/QuantConnect/Lean) - Lean Engine is an open-source fully managed C# algorithmic trading engine built for desktop and cloud usage.

## Reproducing Works

- [Derman Papers](https://github.com/MarcosCarreira/DermanPapers) - Notebooks that replicate original quantitative finance papers from Emanuel Derman.
- [volatility-trading](https://github.com/jasonstrimpel/volatility-trading) - A complete set of volatility estimators based on Euan Sinclair's Volatility Trading.
- [quant](https://github.com/paulperry/quant) - Quantitative Finance and Algorithmic Trading exhaust; mostly ipython notebooks based on Quantopian, Zipline, or Pandas.
- [fecon235](https://github.com/rsvp/fecon235) - Open source project for software tools in financial economics. Many jupyter notebook to verify theoretical ideas and practical methods interactively.
- [Quantitative-Notebooks](https://github.com/LongOnly/Quantitative-Notebooks) - Educational notebooks on quantitative finance, algorithmic trading, financial modelling and investment strategy<|MERGE_RESOLUTION|>--- conflicted
+++ resolved
@@ -83,9 +83,6 @@
 - [PyPortfolioOpt](https://github.com/robertmartin8/PyPortfolioOpt) - Financial portfolio optimisation in python, including classical efficient frontier and advanced methods.
 - [riskparity.py](https://github.com/dppalomar/riskparity.py) - fast and scalable design of risk parity portfolios with TensorFlow 2.0
 - [mlfinlab](https://github.com/hudson-and-thames/mlfinlab) - Implementations regarding "Advances in Financial Machine Learning" by Marcos Lopez de Prado. (Feature Engineering, Financial Data Structures, Meta-Labeling)
-<<<<<<< HEAD
-- [Qlib](https://github.com/microsoft/qlib) -  An AI-oriented Quantitative Investment Platform by Microsoft. Full ML pipeline of data processing, model training, back-testing; and covers the entire chain of quantitative investment: alpha seeking, risk modeling, portfolio optimization, and order execution.
-=======
 - [pyqstrat](https://github.com/abbass2/pyqstrat) - A fast, extensible, transparent python library for backtesting quantitative strategies.
 - [NowTrade](https://github.com/edouardpoitras/NowTrade) - Python library for backtesting technical/mechanical strategies in the stock and currency markets.
 - [pinkfish](https://github.com/fja05680/pinkfish) - A backtester and spreadsheet library for security analysis.
@@ -98,7 +95,7 @@
 - [freqtrade](https://github.com/freqtrade/freqtrade) - Free, open source crypto trading bot
 - [algorithmic-trading-with-python](https://github.com/chrisconlan/algorithmic-trading-with-python) - Free `pandas` and `scikit-learn` resources for trading simulation, backtesting, and machine learning on financial data.
 - [DeepDow](https://github.com/jankrepl/deepdow) - Portfolio optimization with deep learning
->>>>>>> 861905e2
+- [Qlib](https://github.com/microsoft/qlib) -  An AI-oriented Quantitative Investment Platform by Microsoft. Full ML pipeline of data processing, model training, back-testing; and covers the entire chain of quantitative investment: alpha seeking, risk modeling, portfolio optimization, and order execution.
 
 ### Risk Analysis
 
