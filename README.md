--- conflicted
+++ resolved
@@ -103,14 +103,11 @@
 - [machine-learning-for-trading](https://github.com/stefan-jansen/machine-learning-for-trading) - Code and resources for Machine Learning for Algorithmic Trading
 - [AlphaPy](https://github.com/ScottfreeLLC/AlphaPy) - Automated Machine Learning [AutoML] with Python, scikit-learn, Keras, XGBoost, LightGBM, and CatBoost
 - [jesse](https://github.com/jesse-ai/jesse) - An advanced crypto trading bot written in Python
-<<<<<<< HEAD
 - [rqalpha](https://github.com/ricequant/rqalpha) - A extendable, replaceable Python algorithmic backtest && trading framework supporting multiple securities.
 - [FinRL-Library](https://github.com/AI4Finance-LLC/FinRL-Library) - A Deep Reinforcement Learning Library for Automated Trading in Quantitative Finance. NeurIPS 2020.
 - [bulbea](https://github.com/achillesrasquinha/bulbea) - Deep Learning based Python Library for Stock Market Prediction and Modelling.
 - [ib_nope](https://github.com/ajhpark/ib_nope) - Automated trading system for NOPE strategy over IBKR TWS.
-=======
-- - [OctoBot](https://github.com/Drakkar-Software/OctoBot) - Open source cryptocurrency trading bot for high frequency, arbitrage, TA and social trading with an advanced web interface.
->>>>>>> 08ee2b8c
+- [OctoBot](https://github.com/Drakkar-Software/OctoBot) - Open source cryptocurrency trading bot for high frequency, arbitrage, TA and social trading with an advanced web interface.
 
 ### Risk Analysis
 
